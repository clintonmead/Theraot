--- conflicted
+++ resolved
@@ -151,11 +151,7 @@
         private class Node
         {
             internal readonly FixedSizeQueue<T> Queue;
-<<<<<<< HEAD
-            [SuppressMessage("StyleCop.CSharp.MaintainabilityRules", "SA1401:FieldsMustBePrivate", Justification = "Not public code - optimization")]
-=======
             [System.Diagnostics.CodeAnalysis.SuppressMessage("StyleCop.CSharp.MaintainabilityRules", "SA1401:FieldsMustBePrivate", Justification = "Not public code - optimization")]
->>>>>>> a1703702
             internal Node Next;
 
             public Node()
