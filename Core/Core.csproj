﻿<?xml version="1.0" encoding="utf-8"?>
<Project ToolsVersion="4.0" DefaultTargets="Build" xmlns="http://schemas.microsoft.com/developer/msbuild/2003">
  <PropertyGroup>
    <Configuration Condition=" '$(Configuration)' == '' ">Debug</Configuration>
    <Platform Condition=" '$(Platform)' == '' ">AnyCPU</Platform>
    <ProductVersion>8.0.30703</ProductVersion>
    <SchemaVersion>2.0</SchemaVersion>
    <ProjectGuid>{B5078871-4299-49ED-B921-3B5EBE57336A}</ProjectGuid>
    <OutputType>Library</OutputType>
    <AppDesignerFolder>Properties</AppDesignerFolder>
    <RootNamespace>Theraot.Core</RootNamespace>
    <AssemblyName>Theraot.Core</AssemblyName>
    <FileAlignment>512</FileAlignment>
    <TargetFrameworkVersion>v2.0</TargetFrameworkVersion>
    <TargetFrameworkProfile>
    </TargetFrameworkProfile>
  </PropertyGroup>
  <PropertyGroup Condition=" '$(Configuration)|$(Platform)' == 'Debug|AnyCPU' ">
    <DebugSymbols>True</DebugSymbols>
    <DebugType>full</DebugType>
    <Optimize>False</Optimize>
    <OutputPath>bin\Debug\</OutputPath>
    <DefineConstants>DEBUG;TRACE;NET40</DefineConstants>
    <ErrorReport>prompt</ErrorReport>
    <WarningLevel>4</WarningLevel>
    <Prefer32Bit>false</Prefer32Bit>
  </PropertyGroup>
  <PropertyGroup Condition=" '$(Configuration)|$(Platform)' == 'Release|AnyCPU' ">
    <DebugType>pdbonly</DebugType>
    <Optimize>True</Optimize>
    <OutputPath>bin\Release\</OutputPath>
    <DefineConstants>
    </DefineConstants>
    <ErrorReport>prompt</ErrorReport>
    <WarningLevel>4</WarningLevel>
    <Prefer32Bit>false</Prefer32Bit>
  </PropertyGroup>
  <PropertyGroup>
    <DefineConstants Condition=" !$(DefineConstants.Contains(';NET')) ">$(DefineConstants);$(TargetFrameworkVersion.Replace("v", "NET").Replace(".", ""))</DefineConstants>
    <DefineConstants Condition=" $(DefineConstants.Contains(';NET')) ">$(DefineConstants.Remove($(DefineConstants.LastIndexOf(";NET"))));$(TargetFrameworkVersion.Replace("v", "NET").Replace(".", ""))</DefineConstants>
  </PropertyGroup>
  <ItemGroup>
    <Compile Include="CLSCompliant.cs" />
    <Compile Include="System\Action2.net20.cs" />
    <Compile Include="System\Action3.net20.cs" />
    <Compile Include="System\Action.net20.cs" />
    <Compile Include="System\Action4.net20.cs" />
    <Compile Include="System\Action5.net20.cs" />
    <Compile Include="System\Action6.net20.cs" />
    <Compile Include="System\Action7.net20.cs" />
    <Compile Include="System\Action8.net20.cs" />
    <Compile Include="System\Action9.net20.cs" />
    <Compile Include="System\Action10.net20.cs" />
    <Compile Include="System\Action11.net20.cs" />
    <Compile Include="System\Action12.net20.cs" />
    <Compile Include="System\Action13.net20.cs" />
    <Compile Include="System\Action14.net20.cs" />
    <Compile Include="System\Action15.net20.cs" />
    <Compile Include="System\Action16.net20.cs" />
    <Compile Include="System\Collections\Concurrent\IProducerConsumerCollection.net35.cs" />
    <Compile Include="System\Collections\Generic\SortedSet.net35.cs" />
    <Compile Include="System\Collections\StructuralComparisons.net35.cs" />
    <Compile Include="System\Linq\LinqCheck.cs" />
    <Compile Include="System\Linq\EnumerableExecutor.net35.cs" />
    <Compile Include="System\Linq\EnumerableExecutor1.net35.cs" />
    <Compile Include="System\Linq\EnumerableQuery.cs" />
    <Compile Include="System\Linq\EnumerableQuery1.net35.cs" />
    <Compile Include="System\Linq\Expressions\BinaryExpression.net30.cs" />
    <Compile Include="System\Linq\Expressions\ConditionalExpression.net30.cs" />
    <Compile Include="System\Linq\Expressions\ConstantExpression.net30.cs" />
    <Compile Include="System\Linq\Expressions\ElementInit.net30.cs" />
    <Compile Include="System\Linq\Expressions\EmitContext.net30.cs" />
    <Compile Include="System\Linq\Expressions\CompilationContext.net30.cs" />
    <Compile Include="System\Linq\Expressions\Expression.net30.cs" />
    <Compile Include="System\Linq\Expressions\ExpressionPrinter.net35.cs" />
    <Compile Include="System\Linq\Expressions\ExpressionTransformer.cs" />
    <Compile Include="System\Linq\Expressions\ExpressionType.cs" />
    <Compile Include="System\Linq\Expressions\ExpressionVisitor.net35.cs" />
    <Compile Include="System\Linq\Expressions\Expression1.net30.cs" />
    <Compile Include="System\Linq\Expressions\Extensions.cs" />
    <Compile Include="System\Linq\Expressions\InvocationExpression.net30.cs" />
    <Compile Include="System\Linq\Expressions\LambdaExpression.net30.cs" />
    <Compile Include="System\Linq\Expressions\ListInitExpression.net30.cs" />
    <Compile Include="System\Linq\Expressions\MemberAssignment.net30.cs" />
    <Compile Include="System\Linq\Expressions\MemberBinding.net30.cs" />
    <Compile Include="System\Linq\Expressions\MemberBindingType.net30.cs" />
    <Compile Include="System\Linq\Expressions\MemberExpression.net30.cs" />
    <Compile Include="System\Linq\Expressions\MemberInitExpression.net30.cs" />
    <Compile Include="System\Linq\Expressions\MemberListBinding.net30.cs" />
    <Compile Include="System\Linq\Expressions\MemberMemberBinding.net30.cs" />
    <Compile Include="System\Linq\Expressions\MethodCallExpression.net30.cs" />
    <Compile Include="System\Linq\Expressions\NewArrayExpression.net30.cs" />
    <Compile Include="System\Linq\Expressions\NewExpression.net30.cs" />
    <Compile Include="System\Linq\Expressions\ParameterExpression.net30.cs" />
    <Compile Include="System\Linq\Expressions\TypeBinaryExpression.net30.cs" />
    <Compile Include="System\Linq\Expressions\UnaryExpression.net30.cs" />
    <Compile Include="System\Linq\Grouping.cs" />
    <Compile Include="System\Linq\IOrderedQueryable.cs" />
    <Compile Include="System\Linq\IOrderedQueryable1.net30.cs" />
    <Compile Include="System\Linq\IQueryable.net30.cs" />
    <Compile Include="System\Linq\IQueryable1.net30.cs" />
    <Compile Include="System\Linq\IQueryProvider.net30.cs" />
    <Compile Include="System\Linq\OrderedEnumerable.cs" />
    <Compile Include="System\Linq\OrderedSequence.cs" />
    <Compile Include="System\Linq\ParallelExecutionMode.net35.cs" />
    <Compile Include="System\Linq\ParallelMergeOptions.net35.cs" />
    <Compile Include="System\Linq\Queryable.net30.cs" />
    <Compile Include="System\Linq\QueryableEnumerable.cs" />
    <Compile Include="System\Linq\QueryableTransformer.cs" />
    <Compile Include="System\Linq\QuickSort.cs" />
    <Compile Include="System\Linq\SortContext.cs" />
    <Compile Include="System\Linq\SortDirection.cs" />
    <Compile Include="System\Linq\SortSequenceContext.cs" />
    <Compile Include="System\Numerics\BigInteger.net35.cs" />
    <Compile Include="System\Numerics\Complex.net35.cs" />
    <Compile Include="System\Runtime\CompilerServices\DynamicAttribute.net35.cs" />
    <Compile Include="System\Runtime\CompilerServices\ExecutionScope.net30.cs" />
    <Compile Include="System\Runtime\CompilerServices\IStrongBox.cs" />
    <Compile Include="System\Runtime\CompilerServices\StrongBox.net30.cs" />
    <Compile Include="System\Threading\AggregateException.net35.cs" />
    <Compile Include="System\Threading\ThreadLocal.net35.cs">
      <SubType>Code</SubType>
    </Compile>
    <Compile Include="Theraot\Collections\ConvertedObserver.cs" />
    <Compile Include="Theraot\Collections\EmptyList.cs" />
    <Compile Include="Theraot\Collections\Extensions.numeric.cs" />
    <Compile Include="Theraot\Collections\FilteredConvertedObserver.cs" />
    <Compile Include="Theraot\Collections\FilteredObserver.cs" />
    <Compile Include="Theraot\Collections\IExtendedGrouping.cs" />
    <Compile Include="Theraot\Collections\IExtendedLookup.cs" />
    <Compile Include="Theraot\Collections\IExtendedReadOnlyCollection.cs" />
    <Compile Include="Theraot\Collections\IProgressor.cs" />
    <Compile Include="Theraot\Collections\IProxyObservable.cs" />
    <Compile Include="Theraot\Collections\KeyValuePairComparer.cs" />
    <Compile Include="Theraot\Collections\KeyValuePairEqualityComparer.cs" />
    <Compile Include="Theraot\Collections\ProgressiveLookup.cs" />
    <Compile Include="Theraot\Collections\Progressor.cs" />
    <Compile Include="Theraot\Collections\ProgressorBase.cs" />
    <Compile Include="Theraot\Collections\ProgressorBuilder.cs" />
    <Compile Include="Theraot\Collections\ProgressorExtensions.cs" />
    <Compile Include="Theraot\Collections\ProxyObservable.cs" />
    <Compile Include="Theraot\Collections\SilentProgressor.cs" />
    <Compile Include="Theraot\Collections\Specialized\AVLTree.cs" />
    <Compile Include="Theraot\Collections\Specialized\ConversionComparer.cs" />
    <Compile Include="Theraot\Collections\Specialized\AVLTree.AVLNode.cs" />
    <Compile Include="Theraot\Collections\Specialized\CustomComparer.cs" />
    <Compile Include="Theraot\Collections\Specialized\EnumerableFromDelegate.cs" />
    <Compile Include="Theraot\Collections\Specialized\EnumCollection.cs" />
    <Compile Include="System\Func17.net20.cs" />
    <Compile Include="System\Func16.net20.cs" />
    <Compile Include="System\Func15.net20.cs" />
    <Compile Include="System\Func14.net20.cs" />
    <Compile Include="System\Func13.net20.cs" />
    <Compile Include="System\Func12.net20.cs" />
    <Compile Include="System\Func11.net20.cs" />
    <Compile Include="System\Func10.net20.cs" />
    <Compile Include="System\Func9.net20.cs" />
    <Compile Include="System\Func8.net20.cs" />
    <Compile Include="System\Func7.net20.cs" />
    <Compile Include="System\Func6.net20.cs" />
    <Compile Include="System\Func5.net20.cs" />
    <Compile Include="System\Func4.net20.cs" />
    <Compile Include="System\Func3.net20.cs" />
    <Compile Include="System\Func2.net20.cs" />
    <Compile Include="System\Func1.net20.cs" />
    <Compile Include="System\Lazy1.net20.cs" />
    <Compile Include="System\Lazy2.net20.cs" />
    <Compile Include="System\LazyThreadSafetyMode.net20.cs" />
    <Compile Include="System\Linq\Enumerable.net30.cs" />
    <Compile Include="System\Linq\Enumerable.numeric.net30.cs" />
    <Compile Include="System\Linq\IGrouping.net30.cs" />
    <Compile Include="System\Linq\ILookup.net30.cs" />
    <Compile Include="System\Linq\IOrderedEnumerable.net30.cs" />
    <Compile Include="System\Linq\Lookup.net30.cs" />
    <Compile Include="Theraot\Collections\IExtendedCollection.cs" />
    <Compile Include="Theraot\Collections\IExtendedReadOnlyDictionary.cs" />
    <Compile Include="Theraot\Collections\IExtendedReadOnlyList.cs" />
    <Compile Include="Theraot\Collections\ProgressiveCollection.cs">
      <SubType>Code</SubType>
    </Compile>
    <Compile Include="Theraot\Collections\ProgressiveSet.cs" />
    <Compile Include="Theraot\Collections\Specialized\EnumerationSet.cs" />
    <Compile Include="Theraot\Collections\Specialized\SpecialCollection.cs">
      <SubType>Code</SubType>
    </Compile>
    <Compile Include="Theraot\Collections\TryTake.cs" />
    <Compile Include="Theraot\Core\ActionHelper.cs">
      <AutoGen>True</AutoGen>
      <DesignTime>True</DesignTime>
      <DependentUpon>ActionHelper.tt</DependentUpon>
    </Compile>
    <Compile Include="Theraot\Core\CloneHelper.cs" />
    <Compile Include="Theraot\Core\EqualityComparerHelper1.cs" />
    <Compile Include="Theraot\Core\EnumerableHelper.cs" />
    <Compile Include="Theraot\Core\EqualityComparerHelper.cs" />
    <Compile Include="Theraot\Core\FuncHelper.cs">
      <AutoGen>True</AutoGen>
      <DesignTime>True</DesignTime>
      <DependentUpon>FuncHelper.tt</DependentUpon>
    </Compile>
    <Compile Include="Theraot\Core\FuncHelper._.cs" />
    <Compile Include="Theraot\Core\ICloneable.cs" />
    <Compile Include="Theraot\Core\ICloner.cs" />
<<<<<<< HEAD
    <Compile Include="Theraot\Core\NumericHelper.Binary.cs" />
=======
    <Compile Include="Theraot\Core\NumericHelper.BinaryString.cs" />
>>>>>>> 129b21f5
    <Compile Include="Theraot\Core\NumericHelper.cs" />
    <Compile Include="Theraot\Core\OrderedEnumerable.cs" />
    <Compile Include="System\Runtime\CompilerServices\ExtensionAttribute.net20.cs" />
    <Compile Include="System\Tuple8.net35.cs" />
    <Compile Include="System\Tuple7.net35.cs" />
    <Compile Include="System\Tuple6.net35.cs" />
    <Compile Include="System\Tuple5.net35.cs" />
    <Compile Include="System\Tuple3.net35.cs" />
    <Compile Include="System\Tuple4.net35.cs" />
    <Compile Include="System\Tuple2.net35.cs" />
    <Compile Include="Theraot\Collections\Specialized\ConditionalExtendedEnumerable.cs" />
    <Compile Include="Theraot\Collections\Specialized\ConvertionEqualityComparer.cs" />
    <Compile Include="Theraot\Collections\Specialized\CustomEqualityComparer.cs" />
    <Compile Include="Theraot\Collections\Extensions.beforeafter.cs" />
    <Compile Include="Theraot\Collections\Specialized\EnumerationCollection.cs" />
    <Compile Include="Theraot\Collections\Extensions.insert.cs" />
    <Compile Include="Theraot\Collections\Specialized\NullAwareDictionary.cs" />
    <Compile Include="Theraot\Collections\Specialized\OrderedCollection.cs" />
    <Compile Include="Theraot\Core\ComparerExtensions.cs" />
    <Compile Include="Theraot\Core\IntHelper.cs" />
    <Compile Include="Theraot\Core\Reference.cs" />
    <Compile Include="Theraot\Core\TraceRoute.cs" />
    <Compile Include="Theraot\Core\TracertNode.cs" />
    <Compile Include="Theraot\Core\TupleEqualityComparer.cs">
      <AutoGen>True</AutoGen>
      <DesignTime>True</DesignTime>
      <DependentUpon>TupleEqualityComparer.tt</DependentUpon>
    </Compile>
    <Compile Include="Theraot\Core\TypeHelper.ConstructorHelper.cs">
      <AutoGen>True</AutoGen>
      <DesignTime>True</DesignTime>
      <DependentUpon>TypeHelper.ConstructorHelper.tt</DependentUpon>
    </Compile>
    <Compile Include="Theraot\Factories\Aggregate.cs" />
    <Compile Include="Theraot\Factories\CustomAggregator.cs" />
    <Compile Include="Theraot\Factories\CustomDeferredAggregator.cs" />
    <Compile Include="Theraot\Factories\CustomDeferredSyncAggregator.cs" />
    <Compile Include="Theraot\Factories\CustomFactory.cs" />
    <Compile Include="Theraot\Factories\CustomSyncAggregator.cs" />
    <Compile Include="System\Collections\Generic\HashSet.net30.cs" />
    <Compile Include="System\IObservable.net20.cs" />
    <Compile Include="System\IObserver.net20.cs" />
    <Compile Include="System\Collections\Generic\ISet.net35.cs" />
    <Compile Include="System\Collections\IStructuralComparable.net35.cs" />
    <Compile Include="System\Collections\IStructuralEquatable.net35.cs" />
    <Compile Include="System\Collections\Specialized\NotifyCollectionChangedAction.net35.cs" />
    <Compile Include="System\Collections\Specialized\NotifyCollectionChangedEventArgs.net35.cs" />
    <Compile Include="System\Collections\Specialized\NotifyCollectionChangedEventHandler.net35.cs" />
    <Compile Include="Properties\AssemblyInfo.cs" />
    <Compile Include="Theraot\Threading\Bucket.cs" />
    <Compile Include="Theraot\Threading\BucketHelper.cs" />
    <Compile Include="Theraot\Threading\CircularBucket.cs" />
    <Compile Include="Theraot\Threading\FixedSizeSetBucket.cs" />
    <Compile Include="Theraot\Threading\QueueBucket.cs" />
    <Compile Include="Theraot\Threading\FixedSizeQueueBucket.cs" />
    <Compile Include="Theraot\Threading\IThreadLocal.cs" />
    <Compile Include="Theraot\Threading\LazyBucket.cs" />
    <Compile Include="Theraot\Threading\SetBucket.cs" />
    <Compile Include="Theraot\Threading\TrackingThreadLocal.cs" />
    <Compile Include="Theraot\Threading\CriticalDisposable.cs">
      <SubType>Code</SubType>
    </Compile>
    <Compile Include="Theraot\Threading\CriticalDisposable.disposable.cs">
      <DependentUpon>CriticalDisposable.cs</DependentUpon>
      <SubType>Code</SubType>
      <DesignTime>True</DesignTime>
    </Compile>
    <Compile Include="Theraot\Threading\Disposable.cs">
      <SubType>Code</SubType>
    </Compile>
    <Compile Include="Theraot\Threading\Disposable.disposable.cs">
      <DependentUpon>Disposable.cs</DependentUpon>
      <SubType>Code</SubType>
      <DesignTime>True</DesignTime>
    </Compile>
    <Compile Include="Theraot\Threading\DisposableAkin.cs">
      <SubType>Code</SubType>
    </Compile>
    <Compile Include="Theraot\Threading\DisposableExtensions.cs" />
    <Compile Include="Theraot\Threading\HashBucket.cs" />
    <Compile Include="Theraot\Threading\FixedSizeHashBucket.cs" />
    <Compile Include="Theraot\Threading\IExtendedDisposable.cs" />
    <Compile Include="Theraot\Core\Check.cs" />
    <Compile Include="Theraot\Collections\Extensions.add.cs" />
    <Compile Include="Theraot\Collections\ConversionSet.cs" />
    <Compile Include="Theraot\Collections\Specialized\DelegatedCollection.cs" />
    <Compile Include="Theraot\Collections\EmptySet.cs" />
    <Compile Include="Theraot\Collections\Extensions._.cs" />
    <Compile Include="Theraot\Collections\Extensions.operations.cs" />
    <Compile Include="Theraot\Collections\ExtendedDictionary.cs" />
    <Compile Include="Theraot\Collections\Specialized\ExtendedEnumerable.cs" />
    <Compile Include="Theraot\Collections\Specialized\ExtendedEnumerableBase.cs" />
    <Compile Include="Theraot\Collections\Specialized\ExtendedFilteredEnumerable.cs" />
    <Compile Include="Theraot\Collections\ExtendedList.cs" />
    <Compile Include="Theraot\Collections\ExtendedQueue.cs" />
    <Compile Include="Theraot\Collections\ExtendedSet.cs" />
    <Compile Include="Theraot\Collections\ExtendedStack.cs" />
    <Compile Include="Theraot\Collections\IDropPoint.cs" />
    <Compile Include="Theraot\Collections\IExtendedDictionary.cs" />
    <Compile Include="Theraot\Collections\IExtendedList.cs" />
    <Compile Include="Theraot\Collections\IExtendedSet.cs" />
    <Compile Include="System\Collections\Generic\IReadOnlyCollection.net40.cs" />
    <Compile Include="System\Collections\Generic\IReadOnlyDictionary.net40.cs" />
    <Compile Include="Theraot\Collections\IReadOnlyDropPoint.cs" />
    <Compile Include="System\Collections\Generic\IReadOnlyList.net40.cs" />
    <Compile Include="Theraot\Collections\IReadOnlySet.cs" />
    <Compile Include="Theraot\Collections\ProgressiveDictionary.cs" />
    <Compile Include="Theraot\Collections\ProgressiveList.cs" />
    <Compile Include="Theraot\Collections\ExtendedReadOnlyCollection.cs" />
    <Compile Include="Theraot\Collections\ExtendedReadOnlyDictionary.cs" />
    <Compile Include="Theraot\Collections\ExtendedReadOnlyList.cs" />
    <Compile Include="Theraot\Collections\ExtendedReadOnlySet.cs" />
    <Compile Include="Theraot\Core\DelegateExtensions.cs" />
    <Compile Include="Theraot\Factories\AggregatorExtensions.cs" />
    <Compile Include="Theraot\Factories\IAggregator.cs" />
    <Compile Include="Theraot\Factories\IFactory.cs" />
    <Compile Include="Theraot\Core\DebugHelper.cs" />
    <Compile Include="Theraot\Core\MultilineBuilder.cs" />
    <Compile Include="Theraot\Core\StringAssembler.cs" />
    <Compile Include="Theraot\Core\StringHelper.cs" />
    <Compile Include="Theraot\Core\TypeHelper.cs" />
    <Compile Include="System\Tuple1.net35.cs" />
    <Compile Include="System\Tuple.net35.cs" />
    <Compile Include="System\Collections\Specialized\INotifyCollectionChanged.net35.cs" />
    <Compile Include="Theraot\Threading\RuntimeUniqueIdProdiver.cs" />
    <Compile Include="Theraot\Threading\SingleTimeExecution.cs">
      <SubType>Code</SubType>
    </Compile>
    <Compile Include="Theraot\Threading\ThreadingHelper.cs" />
    <Compile Include="Theraot\Threading\NoTrackingThreadLocal.cs" />
    <Compile Include="Theraot\Threading\VersionProvider.cs" />
    <Compile Include="Theraot\Collections\IExtendedReadOnlySet.cs" />
    <Compile Include="Theraot\Threading\Work.cs" />
  </ItemGroup>
  <ItemGroup>
    <Reference Include="System" />
    <Reference Include="System.Core" Condition="'$(TargetFrameworkVersion)'!='v2.0' And '$(TargetFrameworkVersion)'!='v3.0'" />
  </ItemGroup>
  <ItemGroup>
    <BootstrapperPackage Include="Microsoft.Net.Client.3.5">
      <Visible>False</Visible>
      <ProductName>.NET Framework 3.5 SP1 Client Profile</ProductName>
      <Install>false</Install>
    </BootstrapperPackage>
    <BootstrapperPackage Include="Microsoft.Net.Framework.3.5.SP1">
      <Visible>False</Visible>
      <ProductName>.NET Framework 3.5 SP1</ProductName>
      <Install>true</Install>
    </BootstrapperPackage>
    <BootstrapperPackage Include="Microsoft.Windows.Installer.3.1">
      <Visible>False</Visible>
      <ProductName>Windows Installer 3.1</ProductName>
      <Install>true</Install>
    </BootstrapperPackage>
  </ItemGroup>
  <ItemGroup>
    <Service Include="{508349B6-6B84-4DF5-91F0-309BEEBAD82D}" />
  </ItemGroup>
  <Import Project="$(MSBuildBinPath)\Microsoft.CSharp.targets" />
  <!-- To modify your build process, add your task inside one of the targets below and uncomment it. 
       Other similar extension points exist, see Microsoft.Common.targets.
  <Target Name="BeforeBuild">
  </Target>
  <Target Name="AfterBuild">
  </Target>
  -->
  <ProjectExtensions>
    <MonoDevelop>
      <Properties>
        <Policies>
          <TextStylePolicy EolMarker="Windows" inheritsSet="VisualStudio" inheritsScope="text/plain" scope="text/x-csharp" />
          <CSharpFormattingPolicy IndentSwitchBody="True" AnonymousMethodBraceStyle="NextLine" PropertyBraceStyle="NextLine" PropertyGetBraceStyle="NextLine" PropertySetBraceStyle="NextLine" EventBraceStyle="NextLine" EventAddBraceStyle="NextLine" EventRemoveBraceStyle="NextLine" StatementBraceStyle="NextLine" ElseNewLinePlacement="NewLine" ElseIfNewLinePlacement="SameLine" CatchNewLinePlacement="NewLine" FinallyNewLinePlacement="NewLine" ArrayInitializerWrapping="DoNotChange" ArrayInitializerBraceStyle="NextLine" BeforeMethodDeclarationParentheses="False" BeforeMethodCallParentheses="False" BeforeConstructorDeclarationParentheses="False" BeforeDelegateDeclarationParentheses="False" NewParentheses="False" inheritsSet="Mono" inheritsScope="text/x-csharp" scope="text/x-csharp" />
          <TextStylePolicy EolMarker="Windows" inheritsSet="VisualStudio" inheritsScope="text/plain" scope="text/plain" />
        </Policies>
      </Properties>
    </MonoDevelop>
  </ProjectExtensions>
  <ItemGroup>
    <None Include="Theraot\Core\ActionHelper.tt">
      <Generator>TextTemplatingFileGenerator</Generator>
      <LastGenOutput>ActionHelper.cs</LastGenOutput>
      <DeployService-Deploy>True</DeployService-Deploy>
    </None>
    <None Include="Theraot\Core\FuncHelper.tt">
      <Generator>TextTemplatingFileGenerator</Generator>
      <LastGenOutput>FuncHelper.cs</LastGenOutput>
    </None>
    <None Include="Theraot\Core\TupleEqualityComparer.tt">
      <Generator>TextTemplatingFileGenerator</Generator>
      <LastGenOutput>TupleEqualityComparer.cs</LastGenOutput>
    </None>
    <None Include="Theraot\Core\TypeHelper.ConstructorHelper.tt">
      <Generator>TextTemplatingFileGenerator</Generator>
      <LastGenOutput>TypeHelper.ConstructorHelper.cs</LastGenOutput>
    </None>
  </ItemGroup>
  <ItemGroup />
</Project><|MERGE_RESOLUTION|>--- conflicted
+++ resolved
@@ -201,12 +201,9 @@
     <Compile Include="Theraot\Core\FuncHelper._.cs" />
     <Compile Include="Theraot\Core\ICloneable.cs" />
     <Compile Include="Theraot\Core\ICloner.cs" />
-<<<<<<< HEAD
     <Compile Include="Theraot\Core\NumericHelper.Binary.cs" />
-=======
-    <Compile Include="Theraot\Core\NumericHelper.BinaryString.cs" />
->>>>>>> 129b21f5
     <Compile Include="Theraot\Core\NumericHelper.cs" />
+    <Compile Include="Theraot\Core\NumericHelper.Primes.cs" />
     <Compile Include="Theraot\Core\OrderedEnumerable.cs" />
     <Compile Include="System\Runtime\CompilerServices\ExtensionAttribute.net20.cs" />
     <Compile Include="System\Tuple8.net35.cs" />
@@ -225,7 +222,6 @@
     <Compile Include="Theraot\Collections\Specialized\NullAwareDictionary.cs" />
     <Compile Include="Theraot\Collections\Specialized\OrderedCollection.cs" />
     <Compile Include="Theraot\Core\ComparerExtensions.cs" />
-    <Compile Include="Theraot\Core\IntHelper.cs" />
     <Compile Include="Theraot\Core\Reference.cs" />
     <Compile Include="Theraot\Core\TraceRoute.cs" />
     <Compile Include="Theraot\Core\TracertNode.cs" />
